import socket
from tango.server import Device, command, attribute, AttrWriteType, device_property
from tango import DevState
from enum import IntEnum
from functools import partial


OUT1 = "Out1"
OUT2 = "Out2"
IN1 = "In1"
IN2 = "In2"

class SensorType(IntEnum):
    RTD = 0
    Thermistor = 1
    Diode = 2
    ROX = 3

class TuneMode(IntEnum):
    Off = 0
    Auto = 1
    Step = 2
    Relay = 3

class TuneType(IntEnum):
    Conservative = 0
    Moderate = 1
    Aggressive = 2
    Auto = 3

class PIDMode(IntEnum):
    Off = 0
    On = 1
    # Follow = 2

OUTPUT_CHANNEL_ATTRIBUTES = dict(
    power=dict(cmd="value", dtype=float),
    setpoint=dict(cmd="PID.setpoint", dtype=float),
    ramp=dict(cmd="PID.Ramp", dtype=float),
    ramp_setpoint=dict(cmd="PID.RampT", dtype=float),
    PID_input=dict(cmd="PID.input", dtype=str),
    PID_mode=dict(cmd="PID.Mode", dtype=PIDMode),
    P=dict(cmd="PID.P", dtype=float),
    I=dict(cmd="PID.I", dtype=float),
    D=dict(cmd="PID.D", dtype=float),
    tune_mode=dict(cmd="Tune.Mode", dtype=TuneMode),
    tune_type=dict(cmd="Tune.Type", dtype=TuneType),
    tune_lag=dict(cmd="Tune.Lag", dtype=float),
    tune_stepY=dict(cmd="Tune.StepY", dtype=float),
)

INPUT_CHANNEL_ATTRIBUTES = dict(
    temperature=dict(cmd="value", dtype=float),
    sensor_type=dict(cmd="sensor", dtype=SensorType),
)


class CryovacTIC500Base:

    def query(self, cmd: str) -> str:
        raise NotImplementedError
    
    def send_command(self, cmd: str) -> None:
        raise NotImplementedError

    def get_channel_value(self, channel: str) -> float:
        ans = self.query(f"{channel}.value?")
        return float(ans)
    
    def set_channel_value(self, channel: str, value: float) -> None:
        self.send_command(f"{channel}.value={value:.5f}")
    
    def get_PID_input(self, channel: str) -> str:
        ans = self.query(f"{channel}.PID.Input")
        return ans
    
    def set_PID_input(self, channel: str, value: str) -> None:
        self.send_command(f"Out{channel}.PID.Input=({value})")
    
    def get_PID_setpoint(self, channel: str) -> float:
        ans = self.query(f"{channel}.PID.Input")
        return float(ans)
    
    def set_PID_setpoint(self, channel: str, value: float) -> None:
        self.send_command(f"Out{channel}.PID.Input=({value})")
    
    def get_PID_ramp_setpoint(self, channel: str) -> float:
        ans = self.query(f"{channel}.PID.RampT")
        return float(ans)
    
    def get_PID_ramp_rate(self, channel: str) -> float:
        ans = self.query(f"{channel}.PID.Ramp")
    
    def set_PID_ramp_rate(self, channel: str, value: float) -> None:
        self.send_command(f"{channel}.PID.Ramp={value}")

    def get_PID_on(self, channel: str) -> bool:
        ans = self.query(f"{channel}.PID.mode")
        return ans.lower() == "on"

    def set_PID_on(self, channel, value: bool) -> None:
        mode = "on" if value else "off"
        self.send_command(f"{channel}.PID.mode={mode}")
    
    def get_PID_parameter(self, channel: str, parameter: str) -> float:
        ans = self.query(f"{channel}.PID.{parameter}?")
        return float(ans)
    
    def set_PID_parameter(self, channel: str, parameter: str, value: float) -> None:
        ans = self.send_command(f"{channel}.PID.{parameter}={value}")
    
    def get_sensor_type(self, channel: str) -> SensorType:
        ans = self.query(f"{channel}.Sensor?")
        return SensorType[ans]
    
    def set_sensor_type(self, channel: str, value: SensorType) -> None:
        self.send_command(f"{channel}.Sensor={value.name}")


class CryovacTIC500(CryovacTIC500Base, Device):

    host: str = device_property(doc="Hostname or IP address")
    port: int = device_property(default_value=23)

<<<<<<< HEAD
    # output1_on: bool = attribute()
    output1_value: float = attribute(
        fget=partial(CryovacTIC500Base.get_channel_value, channel=OUT1),
        fset=partial(CryovacTIC500Base.set_channel_value, channel=OUT1),
        doc="Heater output power",
        unit="W",
    )
    output1_setpoint: float = attribute(
        doc="Temperature setpoint",
        unit="K",
        fget=partial(CryovacTIC500Base.get_PID_setpoint, channel=OUT1),
        fset=partial(CryovacTIC500Base.set_PID_setpoint, channel=OUT1),
    )
    output1_ramp_setpoint: float = attribute(
        doc="Momentary setpoint, determined by internal ramp",
        unit="K",
        fget=partial(CryovacTIC500Base.get_PID_ramp_setpoint, channel=OUT1),
    )
    output1_ramp_rate: float = attribute(
        doc="Zero disables ramping",
        unit="K/s",
        fget=partial(CryovacTIC500Base.get_PID_ramp_rate, channel=OUT1),
        fset=partial(CryovacTIC500Base.set_PID_ramp_rate, channel=OUT1),
        )
    output1_PID_on: bool = attribute(
        doc="PID control enabled (True) or disabled (False)",
        fget=partial(CryovacTIC500Base.get_PID_on, channel=OUT1),
        fset=partial(CryovacTIC500Base.set_PID_on, channel=OUT1)
    )
    output1_P: float = attribute(
        fget=partial(CryovacTIC500Base.get_PID_parameter, channel=OUT1, parameter="P"),
        fset=partial(CryovacTIC500Base.set_PID_parameter, channel=OUT1, parameter="P"),
    )
    output1_I: float = attribute(
        fget=partial(CryovacTIC500Base.get_PID_parameter, channel=OUT1, parameter="I"),
        fset=partial(CryovacTIC500Base.set_PID_parameter, channel=OUT1, parameter="I"),
    )
    output1_D: float = attribute(
        fget=partial(CryovacTIC500Base.get_PID_parameter, channel=OUT1, parameter="D"),
        fset=partial(CryovacTIC500Base.set_PID_parameter, channel=OUT1, parameter="D"),
    )
    output1_control_channel: str = attribute(
        doc="Input channel number to be used as PID control input",
        fget=partial(CryovacTIC500Base.get_PID_input, channel=OUT1),
        fset=partial(CryovacTIC500Base.set_PID_input, channel=OUT1),
    )
    input1_type: SensorType = attribute(
        doc="Sensor type",
        fget=partial(CryovacTIC500Base.get_sensor_type, channel=IN1),
        fset=partial(CryovacTIC500Base.set_sensor_type, channel=IN1),
    )
    input1_value: float = attribute(
        fget=partial(CryovacTIC500Base.get_channel_value, channel=IN1),
        doc="Sensor input reading",
        unit="K",
    )

=======
>>>>>>> 80e9518e
    def init_device(self) -> None:
        super().init_device()
        self._channel_attrs = {}
        self._channel_attrs.update(OUTPUT_CHANNEL_ATTRIBUTES)
        self._channel_attrs.update(INPUT_CHANNEL_ATTRIBUTES)
        try:
            self.conn = socket.socket()
            self.conn.connect((self.host, self.port))
            self.conn.settimeout(0.5)
            self.set_state(DevState.ON)
        except Exception as exc:
            self.set_state(DevState.FAULT)
            self.set_status(str(exc))

    @command
    def query(self, cmd: str) -> str:
        self.conn.send(f"{cmd}\n".encode())
        try:
            ans = self.conn.recv(1024).decode().strip()
        except TimeoutError:  # likely sent command with no reply
            ans = "Timeout. Did you expect a reply?"
        if ans.startswith("Error"):
            raise RuntimeError(ans)
        return ans
    
    @command
    def send_command(self, cmd: str) -> None:
        self.conn.send(f"{cmd}\n".encode())
    
    @command
    def get_description(self) -> str:
        return self.query("description")
    
    def delete_device(self) -> None:
        self.conn.close()
    
<<<<<<< HEAD
    
=======
    def initialize_dynamic_attributes(self):
        for n in [1, 2]:  # two output channels
            for name, conf in OUTPUT_CHANNEL_ATTRIBUTES.items():
                attr = attribute(
                    name=f"Out{n}.{name}",
                    dtype=conf["dtype"],
                    fget=self.generic_read,
                    fset=self.generic_write,
                )
                self.add_attribute(attr)
        for n in [1, 2, 3, 4]:  # four input channels
            for name, conf in INPUT_CHANNEL_ATTRIBUTES.items():
                attr = attribute(
                    name=f"In{n}.{name}",
                    dtype=cond["dtype"],
                    fget=self.generic_read,
                    fset=self.generic_write,
                )
                self.add_attribute(attr)
    
    def generic_read(self, attr: attribute):
        channel, variable = attr.get_name().split(".")
        cmd = self._channel_attrs[variable]["cmd"]
        dtype = self._channel_attrs[variable]["dtype"]
        ans = self.query(f"{channel}.{cmd}?")
        if issubclass(dtype, IntEnum):
            return dtype[ans]
        else:
            return dtype(ans)
    
    def generic_write(self, attr: attribute) -> None:
        channel, variable = attr.get_name().split(".")
        value = attr.get_write_value()
        cmd = self._channel_attrs[variable]["cmd"]
        dtype = self._channel_attrs[variable]["dtype"]
        if issubclass(dtype, IntEnum):
            value = dtype(value).name
        self.send_command(f"{channel}.{variable}={value}")
>>>>>>> 80e9518e
<|MERGE_RESOLUTION|>--- conflicted
+++ resolved
@@ -54,134 +54,11 @@
     sensor_type=dict(cmd="sensor", dtype=SensorType),
 )
 
-
-class CryovacTIC500Base:
-
-    def query(self, cmd: str) -> str:
-        raise NotImplementedError
-    
-    def send_command(self, cmd: str) -> None:
-        raise NotImplementedError
-
-    def get_channel_value(self, channel: str) -> float:
-        ans = self.query(f"{channel}.value?")
-        return float(ans)
-    
-    def set_channel_value(self, channel: str, value: float) -> None:
-        self.send_command(f"{channel}.value={value:.5f}")
-    
-    def get_PID_input(self, channel: str) -> str:
-        ans = self.query(f"{channel}.PID.Input")
-        return ans
-    
-    def set_PID_input(self, channel: str, value: str) -> None:
-        self.send_command(f"Out{channel}.PID.Input=({value})")
-    
-    def get_PID_setpoint(self, channel: str) -> float:
-        ans = self.query(f"{channel}.PID.Input")
-        return float(ans)
-    
-    def set_PID_setpoint(self, channel: str, value: float) -> None:
-        self.send_command(f"Out{channel}.PID.Input=({value})")
-    
-    def get_PID_ramp_setpoint(self, channel: str) -> float:
-        ans = self.query(f"{channel}.PID.RampT")
-        return float(ans)
-    
-    def get_PID_ramp_rate(self, channel: str) -> float:
-        ans = self.query(f"{channel}.PID.Ramp")
-    
-    def set_PID_ramp_rate(self, channel: str, value: float) -> None:
-        self.send_command(f"{channel}.PID.Ramp={value}")
-
-    def get_PID_on(self, channel: str) -> bool:
-        ans = self.query(f"{channel}.PID.mode")
-        return ans.lower() == "on"
-
-    def set_PID_on(self, channel, value: bool) -> None:
-        mode = "on" if value else "off"
-        self.send_command(f"{channel}.PID.mode={mode}")
-    
-    def get_PID_parameter(self, channel: str, parameter: str) -> float:
-        ans = self.query(f"{channel}.PID.{parameter}?")
-        return float(ans)
-    
-    def set_PID_parameter(self, channel: str, parameter: str, value: float) -> None:
-        ans = self.send_command(f"{channel}.PID.{parameter}={value}")
-    
-    def get_sensor_type(self, channel: str) -> SensorType:
-        ans = self.query(f"{channel}.Sensor?")
-        return SensorType[ans]
-    
-    def set_sensor_type(self, channel: str, value: SensorType) -> None:
-        self.send_command(f"{channel}.Sensor={value.name}")
-
-
-class CryovacTIC500(CryovacTIC500Base, Device):
+class CryovacTIC500(Device):
 
     host: str = device_property(doc="Hostname or IP address")
     port: int = device_property(default_value=23)
 
-<<<<<<< HEAD
-    # output1_on: bool = attribute()
-    output1_value: float = attribute(
-        fget=partial(CryovacTIC500Base.get_channel_value, channel=OUT1),
-        fset=partial(CryovacTIC500Base.set_channel_value, channel=OUT1),
-        doc="Heater output power",
-        unit="W",
-    )
-    output1_setpoint: float = attribute(
-        doc="Temperature setpoint",
-        unit="K",
-        fget=partial(CryovacTIC500Base.get_PID_setpoint, channel=OUT1),
-        fset=partial(CryovacTIC500Base.set_PID_setpoint, channel=OUT1),
-    )
-    output1_ramp_setpoint: float = attribute(
-        doc="Momentary setpoint, determined by internal ramp",
-        unit="K",
-        fget=partial(CryovacTIC500Base.get_PID_ramp_setpoint, channel=OUT1),
-    )
-    output1_ramp_rate: float = attribute(
-        doc="Zero disables ramping",
-        unit="K/s",
-        fget=partial(CryovacTIC500Base.get_PID_ramp_rate, channel=OUT1),
-        fset=partial(CryovacTIC500Base.set_PID_ramp_rate, channel=OUT1),
-        )
-    output1_PID_on: bool = attribute(
-        doc="PID control enabled (True) or disabled (False)",
-        fget=partial(CryovacTIC500Base.get_PID_on, channel=OUT1),
-        fset=partial(CryovacTIC500Base.set_PID_on, channel=OUT1)
-    )
-    output1_P: float = attribute(
-        fget=partial(CryovacTIC500Base.get_PID_parameter, channel=OUT1, parameter="P"),
-        fset=partial(CryovacTIC500Base.set_PID_parameter, channel=OUT1, parameter="P"),
-    )
-    output1_I: float = attribute(
-        fget=partial(CryovacTIC500Base.get_PID_parameter, channel=OUT1, parameter="I"),
-        fset=partial(CryovacTIC500Base.set_PID_parameter, channel=OUT1, parameter="I"),
-    )
-    output1_D: float = attribute(
-        fget=partial(CryovacTIC500Base.get_PID_parameter, channel=OUT1, parameter="D"),
-        fset=partial(CryovacTIC500Base.set_PID_parameter, channel=OUT1, parameter="D"),
-    )
-    output1_control_channel: str = attribute(
-        doc="Input channel number to be used as PID control input",
-        fget=partial(CryovacTIC500Base.get_PID_input, channel=OUT1),
-        fset=partial(CryovacTIC500Base.set_PID_input, channel=OUT1),
-    )
-    input1_type: SensorType = attribute(
-        doc="Sensor type",
-        fget=partial(CryovacTIC500Base.get_sensor_type, channel=IN1),
-        fset=partial(CryovacTIC500Base.set_sensor_type, channel=IN1),
-    )
-    input1_value: float = attribute(
-        fget=partial(CryovacTIC500Base.get_channel_value, channel=IN1),
-        doc="Sensor input reading",
-        unit="K",
-    )
-
-=======
->>>>>>> 80e9518e
     def init_device(self) -> None:
         super().init_device()
         self._channel_attrs = {}
@@ -218,9 +95,6 @@
     def delete_device(self) -> None:
         self.conn.close()
     
-<<<<<<< HEAD
-    
-=======
     def initialize_dynamic_attributes(self):
         for n in [1, 2]:  # two output channels
             for name, conf in OUTPUT_CHANNEL_ATTRIBUTES.items():
@@ -258,5 +132,4 @@
         dtype = self._channel_attrs[variable]["dtype"]
         if issubclass(dtype, IntEnum):
             value = dtype(value).name
-        self.send_command(f"{channel}.{variable}={value}")
->>>>>>> 80e9518e
+        self.send_command(f"{channel}.{variable}={value}")